--- conflicted
+++ resolved
@@ -76,8 +76,6 @@
 
 func startServer(ip string, port int, done chan bool, router route.Router, mLog chan definition.Match, persistPath string) {
 	filler := parse.FakeDataParse{Fake: fakedata.FakeAdapter{}}
-<<<<<<< HEAD
-
 	var persister persist.BodyPersister
 
 	if strings.Index(persistPath, "mongodb://") == 0 {
@@ -86,11 +84,8 @@
 		persister = persist.NewFileBodyPersister(persistPath, filler)
 	}
 
-	sender := amqp.NewRabbitMQSender(filler)
-=======
-	persister := persist.NewFileBodyPersister(persistPath, filler)
 	sender := amqp.NewMessageSender(filler)
->>>>>>> d9b9704d
+
 	dispatcher := server.Dispatcher{IP: ip,
 		Port:           port,
 		Router:         router,
