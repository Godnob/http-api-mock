--- conflicted
+++ resolved
@@ -38,29 +38,18 @@
 	} else {
 		fileContent := []byte(res.Body)
 		err := os.MkdirAll(fileDir, 0644)
-<<<<<<< HEAD
 		result = (checkForError(err, res) == nil)
 		if result {
-			err = ioutil.WriteFile(filePath, fileContent, 0644)
+			err = ioutil.WriteFile(pathToFile, fileContent, 0644)
 			result = (checkForError(err, res) == nil)
-=======
-		if checkForError(err, res) == nil {
-			err = ioutil.WriteFile(pathToFile, fileContent, 0644)
-			checkForError(err, res)
->>>>>>> 988bde61
 		}
 	}
 
 	return result
 }
 
-<<<<<<< HEAD
-func (fbp FileBodyPersister) getFilePath(fileName string, req *definition.Request, res *definition.Response) (filePath string, fileDir string) {
+func (fbp FileBodyPersister) getFilePath(fileName string, req *definition.Request, res *definition.Response) (pathToFile string, fileDir string) {
 	fileName = fbp.Parser.ReplaceVars(req, res, fileName)
-=======
-func (fbp FileBodyPersister) getFilePath(fileName string, req *definition.Request) (pathToFile string, fileDir string) {
-	fileName = fbp.Parser.ReplaceVars(req, fileName)
->>>>>>> 988bde61
 
 	pathToFile = path.Join(fbp.PersistPath, fileName)
 	fileDir = path.Dir(pathToFile)
@@ -70,11 +59,7 @@
 
 //LoadBody loads the response body from the persisted file
 func (fbp FileBodyPersister) LoadBody(req *definition.Request, res *definition.Response) {
-<<<<<<< HEAD
-	filePath, _ := fbp.getFilePath(res.Persisted.Name, req, res)
-=======
-	pathToFile, _ := fbp.getFilePath(res.Persisted.Name, req)
->>>>>>> 988bde61
+	pathToFile, _ := fbp.getFilePath(res.Persisted.Name, req, res)
 
 	var err error
 	pathToFile, err = filepath.Abs(pathToFile)
